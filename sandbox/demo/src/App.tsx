import { For, memo, useEffect, useSignal } from "kaioken"
import { Link, Router, Route, navigate } from "kaioken/router"
import { selectedUser } from "./state/selectedUser"
import { UsersList } from "./components/UserList"
import { CreateUserForm } from "./components/CreateUserForm"
import { UserPosts } from "./components/UserPosts"
import { db } from "./db"
<<<<<<< HEAD

// Test foreign key validation specifically
const testForeignKeyValidation = async () => {
  console.log("=== Testing Foreign Key Validation ===")

  try {
    // Clear all data first
    await db.collections.posts.clear()
    await db.collections.users.clear()

    // Create a user
    const user = await db.collections.users.create({ name: "Test User", age: 30 })
    console.log("Created user:", user)

    // Delete the user
    await db.collections.users.delete(user.id)
    console.log("Deleted user with id:", user.id)

    // Now try to create a post referencing the deleted user - this should throw
    console.log("Attempting to create post with invalid userId...")
    try {
      const post = await db.collections.posts.create({
        userId: user.id,
        content: "This should fail",
      })
      console.error("❌ ERROR: Post creation should have failed but succeeded:", post)
      alert("❌ Foreign key validation failed! Post was created with invalid userId")
    } catch (fkError) {
      const errorMsg = fkError instanceof Error ? fkError.message : String(fkError)
      console.log("✅ SUCCESS: Foreign key validation worked:", errorMsg)
      alert("✅ Foreign key validation working! Error: " + errorMsg)
    }
  } catch (error) {
    const errorMsg = error instanceof Error ? error.message : String(error)
    console.error("❌ Test setup failed:", error)
    alert("❌ Test setup failed: " + errorMsg)
  }
}

// Test foreign key validation in transaction
const testForeignKeyInTransaction = async () => {
  console.log("=== Testing Foreign Key Validation in Transaction ===")

  try {
    // Clear all data first
    await db.collections.posts.clear()
    await db.collections.users.clear()

    // Create a user
    const user = await db.collections.users.create({ name: "Test User", age: 30 })
    console.log("Created user:", user)

    // Delete the user
    await db.collections.users.delete(user.id)
    console.log("Deleted user with id:", user.id)

    // Now try to create a post in a transaction - this should throw
    console.log("Attempting to create post with invalid userId in transaction...")
    try {
      await db.transaction(async (c) => {
        const post = await c.posts.create({
          userId: user.id,
          content: "This should fail in transaction",
        })
        console.error(
          "❌ ERROR: Post creation in transaction should have failed but succeeded:",
          post
        )
      })
      alert("❌ Foreign key validation in transaction failed!")
    } catch (fkError) {
      const errorMsg = fkError instanceof Error ? fkError.message : String(fkError)
      console.log("✅ SUCCESS: Foreign key validation in transaction worked:", errorMsg)
      alert("✅ Foreign key validation in transaction working! Error: " + errorMsg)
    }
  } catch (error) {
    const errorMsg = error instanceof Error ? error.message : String(error)
    console.error("❌ Transaction test setup failed:", error)
    alert("❌ Transaction test setup failed: " + errorMsg)
  }
}
import { For, memo, useEffect, useSignal, useState } from "kaioken"

// window.addEventListener("error", (e) => console.error(e.error.message, e.error.stack))
=======
import { testAll } from "./testing"
>>>>>>> 973f8b4c

function Home() {
  return navigate("/users")
}

const reset = async () => {
  db.getInstance().then((idb) => {
    idb.close()
    const req = indexedDB.deleteDatabase(idb.name)
    req.onerror = (err) => console.error(err)
    req.onsuccess = () => window.location.reload()
  })
}

function useUserNames() {
  const userNames = useSignal<string[]>([])
  useEffect(() => db.selectors.allUserNames.subscribe((names) => (userNames.value = names)), [])

  return userNames
}

export function App() {
  return (
    <main>
      <header style="display: flex; gap: 1rem; justify-content: space-between; background-color: #333; padding: 1rem; width: 980px; border-radius: 12px; box-shadow: 0 0 10px rgba(0, 0, 0, 0.1); margin-bottom: 2rem;">
        <nav>
          <Link to="/users">Users</Link>
        </nav>
        <div style="display: flex; gap: 0.5rem;">
          <button onclick={reset}>Reset</button>
<<<<<<< HEAD
          <button onclick={runBasicTest}>Basic Test</button>
          <button onclick={runRelationsTest}>Relations Test</button>
          <button onclick={testForeignKeyValidation}>FK Test</button>
          <button onclick={testForeignKeyInTransaction}>FK in Tx Test</button>
=======
          <button onclick={testAll}>Run Tests</button>
>>>>>>> 973f8b4c
        </div>
        <div style="display: flex; align-items: center; gap: 1rem;">
          Selected user:{" "}
          <code style="font-size: 1rem; background: #111; padding: 0.25rem 0.5rem;">
            {selectedUser.value ? selectedUser.value.name || "unnamed" : "none"}
          </code>
          <button onclick={() => (selectedUser.value = null)}>Deselect</button>
        </div>
      </header>
      <UserNameList />
      <Router>
        <Route path="/" element={<Home />} />
        <Route path="/users" element={<UsersPage />} fallthrough />
      </Router>
    </main>
  )
}

const UserNameList = memo(function UserNameList() {
  const userNames = useUserNames()
  return (
    <div>
      <h1>Usernames</h1>
      <ul>
        <For each={userNames}>{(name) => <li>{name}</li>}</For>
      </ul>
    </div>
  )
})

function UsersPage() {
  return (
    <>
      <nav>
        <Link to="/" inherit>
          List users
        </Link>
        <Link to="/create" inherit>
          Create user
        </Link>
      </nav>
      <Router>
        <Route path="/" element={<UsersList />} />
        <Route path="/create" element={<CreateUserForm />} />
        <Route path="/:userId/posts" element={<UserPosts />} />
      </Router>
    </>
  )
}<|MERGE_RESOLUTION|>--- conflicted
+++ resolved
@@ -5,94 +5,7 @@
 import { CreateUserForm } from "./components/CreateUserForm"
 import { UserPosts } from "./components/UserPosts"
 import { db } from "./db"
-<<<<<<< HEAD
-
-// Test foreign key validation specifically
-const testForeignKeyValidation = async () => {
-  console.log("=== Testing Foreign Key Validation ===")
-
-  try {
-    // Clear all data first
-    await db.collections.posts.clear()
-    await db.collections.users.clear()
-
-    // Create a user
-    const user = await db.collections.users.create({ name: "Test User", age: 30 })
-    console.log("Created user:", user)
-
-    // Delete the user
-    await db.collections.users.delete(user.id)
-    console.log("Deleted user with id:", user.id)
-
-    // Now try to create a post referencing the deleted user - this should throw
-    console.log("Attempting to create post with invalid userId...")
-    try {
-      const post = await db.collections.posts.create({
-        userId: user.id,
-        content: "This should fail",
-      })
-      console.error("❌ ERROR: Post creation should have failed but succeeded:", post)
-      alert("❌ Foreign key validation failed! Post was created with invalid userId")
-    } catch (fkError) {
-      const errorMsg = fkError instanceof Error ? fkError.message : String(fkError)
-      console.log("✅ SUCCESS: Foreign key validation worked:", errorMsg)
-      alert("✅ Foreign key validation working! Error: " + errorMsg)
-    }
-  } catch (error) {
-    const errorMsg = error instanceof Error ? error.message : String(error)
-    console.error("❌ Test setup failed:", error)
-    alert("❌ Test setup failed: " + errorMsg)
-  }
-}
-
-// Test foreign key validation in transaction
-const testForeignKeyInTransaction = async () => {
-  console.log("=== Testing Foreign Key Validation in Transaction ===")
-
-  try {
-    // Clear all data first
-    await db.collections.posts.clear()
-    await db.collections.users.clear()
-
-    // Create a user
-    const user = await db.collections.users.create({ name: "Test User", age: 30 })
-    console.log("Created user:", user)
-
-    // Delete the user
-    await db.collections.users.delete(user.id)
-    console.log("Deleted user with id:", user.id)
-
-    // Now try to create a post in a transaction - this should throw
-    console.log("Attempting to create post with invalid userId in transaction...")
-    try {
-      await db.transaction(async (c) => {
-        const post = await c.posts.create({
-          userId: user.id,
-          content: "This should fail in transaction",
-        })
-        console.error(
-          "❌ ERROR: Post creation in transaction should have failed but succeeded:",
-          post
-        )
-      })
-      alert("❌ Foreign key validation in transaction failed!")
-    } catch (fkError) {
-      const errorMsg = fkError instanceof Error ? fkError.message : String(fkError)
-      console.log("✅ SUCCESS: Foreign key validation in transaction worked:", errorMsg)
-      alert("✅ Foreign key validation in transaction working! Error: " + errorMsg)
-    }
-  } catch (error) {
-    const errorMsg = error instanceof Error ? error.message : String(error)
-    console.error("❌ Transaction test setup failed:", error)
-    alert("❌ Transaction test setup failed: " + errorMsg)
-  }
-}
-import { For, memo, useEffect, useSignal, useState } from "kaioken"
-
-// window.addEventListener("error", (e) => console.error(e.error.message, e.error.stack))
-=======
 import { testAll } from "./testing"
->>>>>>> 973f8b4c
 
 function Home() {
   return navigate("/users")
@@ -123,14 +36,7 @@
         </nav>
         <div style="display: flex; gap: 0.5rem;">
           <button onclick={reset}>Reset</button>
-<<<<<<< HEAD
-          <button onclick={runBasicTest}>Basic Test</button>
-          <button onclick={runRelationsTest}>Relations Test</button>
-          <button onclick={testForeignKeyValidation}>FK Test</button>
-          <button onclick={testForeignKeyInTransaction}>FK in Tx Test</button>
-=======
           <button onclick={testAll}>Run Tests</button>
->>>>>>> 973f8b4c
         </div>
         <div style="display: flex; align-items: center; gap: 1rem;">
           Selected user:{" "}
